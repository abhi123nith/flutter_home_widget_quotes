package es.antonborri.home_widget_counter

import HomeWidgetGlanceState
import HomeWidgetGlanceStateDefinition
import android.content.Context
import android.os.Handler
import android.os.Looper
import android.util.Log
import androidx.compose.runtime.Composable
import androidx.compose.ui.geometry.Size
import androidx.compose.ui.graphics.Color
import androidx.compose.ui.unit.dp
import androidx.compose.ui.unit.sp
import androidx.glance.*
import androidx.glance.action.ActionParameters
import androidx.glance.action.clickable
import androidx.glance.appwidget.GlanceAppWidget
import androidx.glance.appwidget.action.ActionCallback
import androidx.glance.appwidget.action.actionRunCallback
import androidx.glance.appwidget.provideContent
import androidx.glance.layout.*
import androidx.glance.text.FontStyle
import androidx.glance.text.FontWeight
import androidx.glance.text.Text
import androidx.glance.text.TextAlign
import androidx.glance.text.TextStyle
import androidx.glance.unit.ColorProvider
import kotlinx.coroutines.Dispatchers
import kotlinx.coroutines.withContext
import org.json.JSONObject
import java.net.HttpURLConnection
import java.net.URL
import androidx.work.*
import kotlinx.coroutines.CoroutineScope
import kotlinx.coroutines.launch
import es.antonborri.home_widget.HomeWidgetBackgroundIntent
import es.antonborri.home_widget.actionStartActivity
<<<<<<< HEAD
import android.content.SharedPreferences
import androidx.preference.PreferenceManager
=======
import io.flutter.embedding.engine.FlutterEngine
import io.flutter.embedding.engine.dart.DartExecutor
import io.flutter.plugin.common.MethodChannel
import kotlinx.coroutines.runBlocking
import java.util.concurrent.CountDownLatch
>>>>>>> f3e253a3

class QuoteGlanceWidget : GlanceAppWidget() {
    override val stateDefinition = HomeWidgetGlanceStateDefinition()
    private var glanceId: GlanceId? = null
    private var isPeriodicUpdateStarted = false  // Flag to track if handler has started

    override suspend fun provideGlance(context: Context, id: GlanceId) {
        glanceId = id
        if (!isPeriodicUpdateStarted) {
            // Introduce a slight delay to ensure widget initialization
            Handler(Looper.getMainLooper()).postDelayed({
                startPeriodicUpdate(context)
                isPeriodicUpdateStarted = true
            }, 5000)  // 5 second delay
        }
        provideContent {
            GlanceContent(context, currentState())
        }
    }

    private fun startPeriodicUpdate(context: Context) {
        val handler = Handler(Looper.getMainLooper())
        val runnable = object : Runnable {
            override fun run() {
                CoroutineScope(Dispatchers.IO).launch {
<<<<<<< HEAD
                    val newQuote = fetchAutoQuote()
                    Log.d("Fe", "Quotes Fetched")
=======
                    val newQuote = fetchQuoteBasedOnPreference(context)
>>>>>>> f3e253a3

                    val prefs =
                        context.getSharedPreferences("home_widget_prefs", Context.MODE_PRIVATE)
                    prefs.edit().putString("quote", newQuote).apply()

                    // Update widget only if glanceId is still valid
                    glanceId?.let { validId ->
                        QuoteGlanceWidget().update(context, validId)
                    }
                }

<<<<<<< HEAD
                handler.postDelayed(this, 1 * 60 * 1000)  // Update every 1 minute
=======
                handler.postDelayed(this, 1*60*1000)  // Update every 1 minute
>>>>>>> f3e253a3
            }
        }

        handler.post(runnable)
    }

    private suspend fun fetchQuoteBasedOnPreference(context: Context): String {
        return withContext(Dispatchers.IO) {
            val isApiEnabled = SettingsHelper.isApiQuotesEnabled(context)
//            Log.d("Message", "The Api values is : ${isApiEnabled}")
            return@withContext if (isApiEnabled) {
//                fetchQuoteFromFlutter(context)
                fetchQuoteFromAPI()
            } else {
                fetchQuoteFromFlutter(context)
            }
        }
    }

    private fun fetchQuoteFromAPI(): String {
        return try {
            val url = URL("https://staticapis.pragament.com/daily/quotes-en-gratitude.json")
            val connection = url.openConnection() as HttpURLConnection
            connection.requestMethod = "GET"
            connection.connect()

            if (connection.responseCode == HttpURLConnection.HTTP_OK) {
                val response = connection.inputStream.bufferedReader().use { it.readText() }
                val quotesArray = JSONObject(response).getJSONArray("quotes")
                val randomIndex = (0 until quotesArray.length()).random()
                val quoteObject = quotesArray.getJSONObject(randomIndex)
                quoteObject.getString("quote")
            } else {
                "Error fetching quote from API."
            }
        } catch (e: Exception) {
            "Error fetching quote from API."
        }
    }

    private fun fetchQuoteFromFlutter(context: Context): String {
        var quote = "Error fetching quote"
        val handler = Handler(Looper.getMainLooper())

        val latch = CountDownLatch(1) // To synchronize the main thread call
        handler.post {
            try {
                val flutterEngine = FlutterEngine(context).apply {
                    dartExecutor.executeDartEntrypoint(DartExecutor.DartEntrypoint.createDefault())
                }
                val methodChannel = MethodChannel(flutterEngine.dartExecutor.binaryMessenger, "quote_channel")
//                Log.d("fetchQuoteFromFlutter", "MethodChannel initialized")

                methodChannel.invokeMethod("getQuoteFromHive", null, object : MethodChannel.Result {
                    override fun success(result: Any?) {
                        quote = result as? String ?: "No quotes found."
                        Log.d("fetchQuoteFromFlutter", "Fetched quote: $quote")
                        latch.countDown() // Signal completion
                    }

                    override fun error(errorCode: String, errorMessage: String?, errorDetails: Any?) {
                        quote = "Error: $errorMessage"
                        latch.countDown() // Signal completion
                    }

                    override fun notImplemented() {
                        quote = "Method not implemented"
                        latch.countDown() // Signal completion
                    }
                })
            } catch (e: Exception) {
                Log.e("fetchQuoteFromFlutter", "Error fetching quote: ${e.message}")
                latch.countDown() // Signal completion
            }
        }

        latch.await() // Wait for the main thread to finish processing
        return quote
    }


//    private fun fetchAutoQuote(): String {
//        return try {
//            val url = URL("https://staticapis.pragament.com/daily/quotes-en-gratitude.json")
//            val connection = url.openConnection() as HttpURLConnection
//            connection.requestMethod = "GET"
//            connection.connect()
//
//            if (connection.responseCode == HttpURLConnection.HTTP_OK) {
//                val response = connection.inputStream.bufferedReader().use { it.readText() }
//                val quotesArray = JSONObject(response).getJSONArray("quotes")
//                val randomIndex = (0 until quotesArray.length()).random()
//                val quoteObject = quotesArray.getJSONObject(randomIndex)
//                quoteObject.getString("quote")
//            } else {
//                "Error fetching quote"
//            }
//        } catch (e: Exception) {
//            "Error fetching quote"
//        }
//    }

    @Composable
    private fun GlanceContent(context: Context, currentState: HomeWidgetGlanceState) {
        val prefs = context.getSharedPreferences("home_widget_prefs", Context.MODE_PRIVATE)
        val prefs1 = context.getSharedPreferences("FlutterSharedPreferences", Context.MODE_PRIVATE)
        val quote = prefs.getString("quote", "Welcome to Gratitude Quotes")
        val fontSize: String = prefs1.getString("flutter.fontSize", "25").toString()
        Log.d("font", fontSize);
        if (!prefs.contains("fontSize_$glanceId")){
            prefs.edit().putString("fontSize_$glanceId", fontSize).apply()
        }
        val fontSize1: String = prefs.getString("fontSize_$glanceId", "25").toString()
        val floatValue: Float = fontSize1.toFloat()
       // val myString: String = fontSize.toString()
        Log.d("font1", fontSize1);
        Log.d("key", "fontSize_$glanceId");
//        val myString1: String =prefs1.getString("flutter.size", "small").toString()
//        Log.d("abc",myString1)

        Box(
            modifier = GlanceModifier
                .background(Color.White)
                .padding(8.dp)  // Reduced padding for a more compact layout
                .clickable(onClick = actionStartActivity<MainActivity>(context))
        ) {
            Column(
                verticalAlignment = Alignment.Vertical.Top,
                horizontalAlignment = Alignment.Horizontal.CenterHorizontally
            ) {
                Spacer(GlanceModifier.size(10.dp))
                Text(
                    text = quote ?: "Loading...",
                    style = TextStyle(fontSize = floatValue.sp,textAlign = TextAlign.Center, fontStyle = FontStyle.Italic),
                )
                Spacer(GlanceModifier.size(15.dp))
                Row(
                    modifier = GlanceModifier.fillMaxWidth(),
                    horizontalAlignment = Alignment.End
                ) {
                    Box(
                        modifier = GlanceModifier.clickable(onClick = actionRunCallback<FetchQuoteAction>())
                    ) {
                        Image(
                            provider = ImageProvider(R.drawable.baseline_add_24),
                            contentDescription = "Refresh",
                            colorFilter = ColorFilter.tint(ColorProvider(Color.Black)),
                            modifier = GlanceModifier.size(24.dp)
                        )
                    }
                }
            }
        }
    }
}


class FetchQuoteAction : ActionCallback {
    override suspend fun onAction(context: Context, glanceId: GlanceId, parameters: ActionParameters) {
        val newQuote = fetchQuoteBasedOnPreference(context);
//        Log.d("Fe", "Quotes Fetched")
        // Save the new quote in SharedPreferences
        val prefs = context.getSharedPreferences("home_widget_prefs", Context.MODE_PRIVATE)
        prefs.edit().putString("quote", newQuote).apply()

        // Trigger the widget update
        QuoteGlanceWidget().update(context, glanceId)
    }

    private suspend fun fetchQuoteBasedOnPreference(context: Context): String {
        return withContext(Dispatchers.IO) {
            val isApiEnabled = SettingsHelper.isApiQuotesEnabled(context)
            Log.d("Message", "The Api values is : ${isApiEnabled}")
            return@withContext if (isApiEnabled) {
                fetchQuoteFromAPI()
            } else {
                fetchQuoteFromFlutter(context)
            }
        }
    }
    private suspend fun fetchQuoteFromAPI(): String = withContext(Dispatchers.IO) {
        try {
            val url = URL("https://staticapis.pragament.com/daily/quotes-en-gratitude.json")
            val connection = url.openConnection() as HttpURLConnection
            connection.requestMethod = "GET"
            connection.connect()

            if (connection.responseCode == HttpURLConnection.HTTP_OK) {
                val response = connection.inputStream.bufferedReader().use { it.readText() }
                val quotesArray = JSONObject(response).getJSONArray("quotes")
                val randomIndex = (0 until quotesArray.length()).random()
                val quoteObject = quotesArray.getJSONObject(randomIndex)
                return@withContext quoteObject.getString("quote")
            } else {
                return@withContext "Error fetching quote"
            }
        } catch (e: Exception) {
            return@withContext "Error fetching quote"
        }
    }
    private fun fetchQuoteFromFlutter(context: Context): String {
        var quote = "Error fetching quote"
        val handler = Handler(Looper.getMainLooper())

        val latch = CountDownLatch(1) // To synchronize the main thread call
        handler.post {
            try {
                val flutterEngine = FlutterEngine(context).apply {
                    dartExecutor.executeDartEntrypoint(DartExecutor.DartEntrypoint.createDefault())
                }
                val methodChannel = MethodChannel(flutterEngine.dartExecutor.binaryMessenger, "quote_channel")
                Log.d("fetchQuoteFromFlutter", "MethodChannel initialized")

                methodChannel.invokeMethod("getQuoteFromHive", null, object : MethodChannel.Result {
                    override fun success(result: Any?) {
                        quote = result as? String ?: "No quotes found."
                        Log.d("fetchQuoteFromFlutter", "Fetched quote: $quote")
                        latch.countDown() // Signal completion
                    }

                    override fun error(errorCode: String, errorMessage: String?, errorDetails: Any?) {
                        quote = "Error: $errorMessage"
                        latch.countDown() // Signal completion
                    }

                    override fun notImplemented() {
                        quote = "Method not implemented"
                        latch.countDown() // Signal completion
                    }
                })
            } catch (e: Exception) {
                Log.e("fetchQuoteFromFlutter", "Error fetching quote: ${e.message}")
                latch.countDown() // Signal completion
            }
        }

        latch.await() // Wait for the main thread to finish processing
        return quote
    }

}

<|MERGE_RESOLUTION|>--- conflicted
+++ resolved
@@ -35,16 +35,13 @@
 import kotlinx.coroutines.launch
 import es.antonborri.home_widget.HomeWidgetBackgroundIntent
 import es.antonborri.home_widget.actionStartActivity
-<<<<<<< HEAD
 import android.content.SharedPreferences
 import androidx.preference.PreferenceManager
-=======
 import io.flutter.embedding.engine.FlutterEngine
 import io.flutter.embedding.engine.dart.DartExecutor
 import io.flutter.plugin.common.MethodChannel
 import kotlinx.coroutines.runBlocking
 import java.util.concurrent.CountDownLatch
->>>>>>> f3e253a3
 
 class QuoteGlanceWidget : GlanceAppWidget() {
     override val stateDefinition = HomeWidgetGlanceStateDefinition()
@@ -70,12 +67,8 @@
         val runnable = object : Runnable {
             override fun run() {
                 CoroutineScope(Dispatchers.IO).launch {
-<<<<<<< HEAD
-                    val newQuote = fetchAutoQuote()
-                    Log.d("Fe", "Quotes Fetched")
-=======
+
                     val newQuote = fetchQuoteBasedOnPreference(context)
->>>>>>> f3e253a3
 
                     val prefs =
                         context.getSharedPreferences("home_widget_prefs", Context.MODE_PRIVATE)
@@ -87,11 +80,8 @@
                     }
                 }
 
-<<<<<<< HEAD
-                handler.postDelayed(this, 1 * 60 * 1000)  // Update every 1 minute
-=======
+
                 handler.postDelayed(this, 1*60*1000)  // Update every 1 minute
->>>>>>> f3e253a3
             }
         }
 
