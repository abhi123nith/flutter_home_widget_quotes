--- conflicted
+++ resolved
@@ -1,13 +1,11 @@
 <?xml version="1.0" encoding="utf-8"?>
 <appwidget-provider
     xmlns:android="http://schemas.android.com/apk/res/android"
-<<<<<<< HEAD
     android:minWidth="200dp"
     android:minHeight="100dp"
     android:maxWidth="400dp"
     android:maxHeight="400dp"
-=======
->>>>>>> f3e253a3
+
     android:updatePeriodMillis="400"
     android:initialLayout="@layout/quote_widget"
     android:configure="com.example.quoteapp.QuoteWidgetConfigureActivity"
